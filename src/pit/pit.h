#ifndef PIT_H
# define PIT_H

# include "../kernel.h"
# include "../memory/memory.h"
# include "../util/util.h"

# define PIT_CHANNEL_0	0x40
# define PIT_CHANNEL_1	0x41
# define PIT_CHANNEL_2	0x42
# define PIT_COMMAND	0x43
# define BEEPER_ENABLE	0x61

# define PIT_SELECT_CHANNEL_0	0x0
# define PIT_SELECT_CHANNEL_1	0x40
# define PIT_SELECT_CHANNEL_2	0x80
# define PIT_READ_BACK_COMMAND	0xc0

# define PIT_ACCESS_LATCH_COUNT_VALUE	0x0
# define PIT_ACCESS_LOBYTE				0x10
# define PIT_ACCESS_HIBYTE				0x20
# define PIT_ACCESS_LOBYTE_HIBYTE		0x30

# define PIT_MODE_0		0x0
# define PIT_MODE_1		0x1
# define PIT_MODE_2		0x2
# define PIT_MODE_3		0x3
# define PIT_MODE_4		0x4
# define PIT_MODE_5		0x5

# define BASE_FREQUENCY	1193180

typedef struct schedule
{
	unsigned base_duration, remain, repeat;
	void (*handler)(void *);
	void *data;

	struct schedule *next;
} schedule_t;

void pit_init();
void pit_set_count(const uint16_t count);

__attribute__((hot))
inline void pit_set_frequency(const unsigned frequency)
{
	unsigned c;
	if((c = UPPER_DIVISION(BASE_FREQUENCY, frequency)) & ~0xffff) c = 0;

	pit_set_count(c);
}

<<<<<<< HEAD
void pit_schedule(const unsigned duration, const unsigned repeat,
	void (*handler)(void *), void *data);

=======
void pit_sleep(const unsigned ms);
void pit_schedule(const unsigned ms, void (*handler)(void *), void *data);
>>>>>>> 9f40946d
void pit_interrupt();

void beep(const unsigned frequency);
void stop_beep();

void beep_during(const unsigned frequency, const unsigned duration);

#endif<|MERGE_RESOLUTION|>--- conflicted
+++ resolved
@@ -51,14 +51,9 @@
 	pit_set_count(c);
 }
 
-<<<<<<< HEAD
+void pit_sleep(const unsigned duration);
 void pit_schedule(const unsigned duration, const unsigned repeat,
 	void (*handler)(void *), void *data);
-
-=======
-void pit_sleep(const unsigned ms);
-void pit_schedule(const unsigned ms, void (*handler)(void *), void *data);
->>>>>>> 9f40946d
 void pit_interrupt();
 
 void beep(const unsigned frequency);
