--- conflicted
+++ resolved
@@ -83,13 +83,8 @@
 
 /// Function that is called when a new device is plugged in.
 /// `dev` is the device that has been plugged in.
-<<<<<<< HEAD
-pub fn on_plug(dev: &dyn PhysicalDevice) {
+pub fn on_plug(dev: &dyn PhysicalDevice) -> Result<(), Errno> {
 	let guard = DEVICE_MANAGERS.lock();
-=======
-pub fn on_plug(dev: &dyn PhysicalDevice) -> Result<(), Errno> {
-	let mut guard = DEVICE_MANAGERS.lock();
->>>>>>> d0d5895e
 	let device_managers = guard.get_mut();
 
 	for i in 0..device_managers.len() {
@@ -103,13 +98,8 @@
 
 /// Function that is called when a device is plugged out.
 /// `dev` is the device that has been plugged out.
-<<<<<<< HEAD
-pub fn on_unplug(dev: &dyn PhysicalDevice) {
+pub fn on_unplug(dev: &dyn PhysicalDevice) -> Result<(), Errno> {
 	let guard = DEVICE_MANAGERS.lock();
-=======
-pub fn on_unplug(dev: &dyn PhysicalDevice) -> Result<(), Errno> {
-	let mut guard = DEVICE_MANAGERS.lock();
->>>>>>> d0d5895e
 	let device_managers = guard.get_mut();
 
 	for i in 0..device_managers.len() {
