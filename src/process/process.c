#include "process.h"
#include "../libc/errno.h"

static cache_t *processes_cache;
static cache_t *children_cache;
static process_t *processes;

static uint8_t *pids_bitmap;

static tss_entry_t tss_entry;

__attribute__((hot))
static void process_ctor(void *ptr, size_t size)
{
	bzero(ptr, size);
	if(CREATED != 0)
		((process_t *) ptr)->state = CREATED;
}

__attribute__((cold))
static void tss_init(void)
{
	const uint32_t base = (uint32_t) &tss_entry;
	const unsigned limit = sizeof(tss_entry_t);
	const uint8_t flags = 0b0100;
	const uint8_t access = 0b10001001;

	gdt_entry_t *tss_gdt = tss_gdt_entry();
	bzero(tss_gdt, sizeof(gdt_entry_t));
	tss_gdt->limit_low = limit & 0xffff;
	tss_gdt->base_low = base & 0xffff;
	tss_gdt->base_mid = (base >> 16) & 0xff;
	tss_gdt->access = access;
	tss_gdt->flags_limit = ((limit >> 16) & 0xf) | (flags << 4);
	tss_gdt->base_high = (base >> 24) & 0xff;

	bzero(&tss_entry, sizeof(tss_entry_t));
	tss_flush();
}

__attribute__((cold))
void process_init(void)
{
	processes_cache = cache_create("processes", sizeof(process_t), PID_MAX,
		process_ctor, bzero);
	children_cache = cache_create("process_children", sizeof(child_t), PID_MAX,
		NULL, bzero);

	if(!processes_cache || !children_cache)
		PANIC("Cannot allocate caches for processes!", 0);

	processes = NULL;

	if(!(pids_bitmap = kmalloc_zero(PIDS_BITMAP_SIZE)))
		PANIC("Cannot allocate PIDs bitmap!", 0);
	bitmap_set(pids_bitmap, 0);

	tss_init();
}

__attribute__((hot))
static pid_t alloc_pid(void)
{
	// TODO Use a last_pid variable to avoid searching from the first pid
	const pid_t pid = bitmap_first_clear(pids_bitmap, PIDS_BITMAP_SIZE);
	if(pid >= (pid_t) PIDS_BITMAP_SIZE) return -1;

	bitmap_set(pids_bitmap, pid);
	return pid;
}

__attribute__((hot))
static void free_pid(const pid_t pid)
{
	bitmap_clear(pids_bitmap, pid);
}

// TODO Spinlock
__attribute__((hot))
process_t *new_process(process_t *parent, void (*begin)())
{
	errno = 0;

	pid_t pid;
	process_t *new_proc;

	if((pid = alloc_pid()) < 0
		|| !(new_proc = cache_alloc(processes_cache)))
	{
		free_pid(pid);
		errno = ENOMEM;
		return NULL;
	}

	new_proc->pid = pid;
	new_proc->parent = parent;
	new_proc->begin = begin;
	new_proc->tss.eip = (uintptr_t) begin;

	// TODO Set child in parent (alloc child)

	if(processes)
	{
		process_t *p = processes;
		while(p->next && p->next->pid < pid)
			p = p->next;

		new_proc->next = p->next;
		p->next = new_proc;
	}
	else
		processes = new_proc;

	return new_proc;
}

process_t *get_process(const pid_t pid)
{
	errno = 0;

	if(pid <= 0)
	{
		errno = EINVAL;
		return NULL;
	}

	process_t *p = processes;

	while(p)
	{
		if(p->pid == pid)
			return p;
		p = p->next;
	}

	errno = ESRCH;
	return NULL;
}

__attribute__((hot))
void del_process(process_t *process, const bool children)
{
	if(!process) return;

	child_t *c, *next;

	if(process->parent)
	{
		c = process->parent->children;
		while(c)
		{
			next = c->next;
			if(c->process->pid == process->pid)
			{
				cache_free(children_cache, c);
				break;
			}
			c = next;
		}
	}

	c = process->children;
	while(c)
	{
		next = c->next;
		if(children)
			del_process(c->process, true);
		cache_free(children_cache, c);
		c = next;
	}

	vmem_free(process->page_dir, true);
	// TODO Free `signals_queue`
	cache_free(processes_cache, process);
}

__attribute__((hot))
static void init_process(process_t *process)
{
	vmem_t vmem;

	if(process->parent)
		vmem = vmem_clone(process->parent->page_dir, true);
	else
		vmem = vmem_init();
	if(!vmem)
		return;

<<<<<<< HEAD
	void *user_stack = NULL, *kernel_stack = NULL;
	// TODO Change default stack size (and allow stack grow)
	if(!(user_stack = vmem_alloc_pages(vmem, 0))
		|| !(kernel_stack = vmem_alloc_pages(vmem, 0)))
	{
		vmem_free(vmem, false);
		buddy_free(user_stack);
		buddy_free(kernel_stack);
		return;
=======
	// TODO Alloc stack

	if(vmem)
	{
		process->page_dir = vmem;
		process->tss.cr3 = (uintptr_t) vmem;
		// TODO Set stack
		process->state = WAITING;
>>>>>>> 028bb343
	}

	process->page_dir = vmem;
	process->user_stack = user_stack;
	process->kernel_stack = kernel_stack;
	process->tss.cr3 = (uintptr_t) vmem;
	process->tss.esp = (uintptr_t) user_stack + PAGE_SIZE - 1; // TODO
	process->state = WAITING;
}

__attribute__((hot))
static process_t *first_running_process(void)
{
	process_t *p = processes;
	while(p && p->state != RUNNING)
		p = p->next;

	return p;
}

__attribute__((hot))
static process_t *next_waiting_process(process_t *process)
{
	process_t *p = process;

	do
	{
		if(!(p = p->next))
			p = processes;
	}
	while(p != process && p->state != RUNNING);

	return (p == process ? NULL : p);
}

__attribute__((hot))
static void switch_processes(void)
{
	if(!processes)
		return;

	process_t *p;
	if(!(p = first_running_process()))
	{
		if(processes->state == WAITING)
			p = processes;
		else
			p = next_waiting_process(processes);
	}
	else
	{
		p->state = WAITING;
		p = next_waiting_process(p);
	}

	if(!p)
		return;

	// TODO Enable paging on kernel?
	p->state = RUNNING;
	tss_entry = p->tss;
	context_switch((void *) tss_entry.esp0, (void *) tss_entry.eip);
}

void process_tick(void)
{
	// TODO Multicore handling
	switch_processes();

	process_t *p = processes;

	while(p)
	{
		switch(p->state)
		{
			case CREATED:
			{
				init_process(p);
				break;
			}

			case BLOCKED:
			{
				// TODO Unblock if needed?
				break;
			}

			default: break;
		}

		p = p->next;
	}
}<|MERGE_RESOLUTION|>--- conflicted
+++ resolved
@@ -186,7 +186,6 @@
 	if(!vmem)
 		return;
 
-<<<<<<< HEAD
 	void *user_stack = NULL, *kernel_stack = NULL;
 	// TODO Change default stack size (and allow stack grow)
 	if(!(user_stack = vmem_alloc_pages(vmem, 0))
@@ -196,16 +195,6 @@
 		buddy_free(user_stack);
 		buddy_free(kernel_stack);
 		return;
-=======
-	// TODO Alloc stack
-
-	if(vmem)
-	{
-		process->page_dir = vmem;
-		process->tss.cr3 = (uintptr_t) vmem;
-		// TODO Set stack
-		process->state = WAITING;
->>>>>>> 028bb343
 	}
 
 	process->page_dir = vmem;
